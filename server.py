--- conflicted
+++ resolved
@@ -9,22 +9,15 @@
 
 # Setup the Modal Labs image
 image = modal.Image.debian_slim().poetry_install_from_file("pyproject.toml")
-<<<<<<< HEAD
 app = modal.App(
-=======
-stub = modal.App(
->>>>>>> 6318450d
     name="the-alium",
     image=image,
     secrets=[
         modal.Secret.from_name("alium-secrets"),
     ],
 )
-<<<<<<< HEAD
-with image.imports():
-=======
+
 if not modal.is_local():
->>>>>>> 6318450d
     import openai
     import cloudinary.uploader
     import tweepy
